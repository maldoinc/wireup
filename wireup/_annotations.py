from __future__ import annotations

import contextlib
import importlib
import warnings
from dataclasses import dataclass
from typing import TYPE_CHECKING, Any, TypeVar, overload

from typing_extensions import Annotated

from wireup.ioc.types import (
    ConfigInjectionRequest,
    EmptyContainerInjectionRequest,
    InjectableLifetime,
    InjectableQualifier,
    InjectableType,
    Qualifier,
    TemplatedString,
)
from wireup.ioc.util import stringify_type

if TYPE_CHECKING:
    from collections.abc import Callable


def Inject(  # noqa: N802
    *,
    config: str | None = None,
    param: str | None = None,
    expr: str | None = None,
    qualifier: Qualifier | None = None,
) -> InjectableType:
    """Let the Wireup container know it must inject this parameter.

    When used without parameters as `Annotated[T, Inject()]`,
    you can also use the alias `Injected[T]`.

    :param config: Inject a specific config by name.
    :param param: Deprecated. Use `Inject(config="")` instead.
    :param expr: Inject a string value using a templated string.
    Parameters within `${}` will be replaced with their corresponding values.

    :param qualifier: Specify which implementation to bind when multiple components
    implement an interface registered in the container via `@abstract`.
    """
    res: InjectableType
    if config:
        res = ConfigInjectionRequest(config)
    elif param:
        msg = f'Parameters have been renamed to Config. Use `Inject(config="{param}")` instead.'
        warnings.warn(msg, FutureWarning, stacklevel=2)
        res = ConfigInjectionRequest(param)
    elif expr:
        res = ConfigInjectionRequest(TemplatedString(expr))
    elif qualifier:
        res = InjectableQualifier(qualifier)
    else:
        res = EmptyContainerInjectionRequest()

    # Fastapi needs all dependencies to be wrapped with Depends.
    with contextlib.suppress(ModuleNotFoundError):

        def _inner() -> InjectableType:
            return res

        # This will act as a flag so that wireup knows this dependency belongs to it.
        _inner.__is_wireup_depends__ = True  # type: ignore[attr-defined]
        return importlib.import_module("fastapi").Depends(_inner)  # type: ignore[no-any-return]

    return res


T = TypeVar("T")

Injected = Annotated[T, Inject()]
"""Let the Wireup container know it must inject this parameter.

Alias of `Annotated[T, Inject()]`.
"""


@dataclass
class InjectableDeclaration:
    """Object containing injectable declaration metadata."""

    obj: Any
    qualifier: Qualifier | None = None
<<<<<<< HEAD
    lifetime: ServiceLifetime = "singleton"
    binds: Any | None = None
=======
    lifetime: InjectableLifetime = "singleton"
>>>>>>> cfb65327


@dataclass
class AbstractDeclaration:
    """Used to denote a registration for a injectable that is abstract."""

    obj: Any


@overload
def injectable(
    obj: None = None,
    *,
    qualifier: Qualifier | None = None,
<<<<<<< HEAD
    lifetime: ServiceLifetime = "singleton",
    binds: type[Any] | None = None,
=======
    lifetime: InjectableLifetime = "singleton",
>>>>>>> cfb65327
) -> Callable[[T], T]:
    pass


@overload
def injectable(
    obj: T,
    *,
    qualifier: Qualifier | None = None,
<<<<<<< HEAD
    lifetime: ServiceLifetime = "singleton",
    binds: type[Any] | None = None,
=======
    lifetime: InjectableLifetime = "singleton",
>>>>>>> cfb65327
) -> T:
    pass


def injectable(
    obj: T | None = None,
    *,
    qualifier: Qualifier | None = None,
<<<<<<< HEAD
    lifetime: ServiceLifetime = "singleton",
    binds: type[Any] | None = None,
=======
    lifetime: InjectableLifetime = "singleton",
>>>>>>> cfb65327
) -> T | Callable[[T], T]:
    """Mark the decorated class or function as a Wireup injectable."""

    # Allow this to be used as a decorator factory or as a decorator directly.
<<<<<<< HEAD
    def _service_decorator(decorated_obj: T) -> T:
        decorated_obj.__wireup_registration__ = ServiceDeclaration(  # type: ignore[attr-defined]
            obj=decorated_obj,
            qualifier=qualifier,
            lifetime=lifetime,
            binds=binds,
=======
    def _injectable_decorator(decorated_obj: T) -> T:
        decorated_obj.__wireup_registration__ = InjectableDeclaration(  # type: ignore[attr-defined]
            obj=decorated_obj, qualifier=qualifier, lifetime=lifetime
>>>>>>> cfb65327
        )
        return decorated_obj

    return _injectable_decorator if obj is None else _injectable_decorator(obj)


@overload
def service(
    obj: None = None,
    *,
    qualifier: Qualifier | None = None,
    lifetime: InjectableLifetime = "singleton",
) -> Callable[[T], T]:
    pass


@overload
def service(
    obj: T,
    *,
    qualifier: Qualifier | None = None,
    lifetime: InjectableLifetime = "singleton",
) -> T:
    pass


def service(
    obj: T | None = None,
    *,
    qualifier: Qualifier | None = None,
    lifetime: InjectableLifetime = "singleton",
) -> T | Callable[[T], T]:
    """Mark the decorated class or function as a Wireup service.

    DEPRECATED: Use @injectable instead.
    """
    warnings.warn(
        "The @service decorator is deprecated and will be removed in a future version. Use @injectable instead.",
        FutureWarning,
        stacklevel=2,
    )
    return injectable(obj, qualifier=qualifier, lifetime=lifetime)


def abstract(cls: type[T]) -> type[T]:
    """Mark the decorated class as an abstract service."""
    cls.__wireup_registration__ = AbstractDeclaration(cls)  # type: ignore[attr-defined]

    warnings.warn(
        (
            f"Deprecated: Using @abstract on {stringify_type(cls)}. "
            f"Remove the @abstract decorator and"
            f"annotate concrete implementations with `@service(binds={cls.__name__})` instead. "
            "See https://maldoinc.github.io/wireup/latest/interfaces/."
        ),
        stacklevel=2,
    )

    return cls<|MERGE_RESOLUTION|>--- conflicted
+++ resolved
@@ -85,12 +85,8 @@
 
     obj: Any
     qualifier: Qualifier | None = None
-<<<<<<< HEAD
-    lifetime: ServiceLifetime = "singleton"
+    lifetime: InjectableLifetime = "singleton"
     binds: Any | None = None
-=======
-    lifetime: InjectableLifetime = "singleton"
->>>>>>> cfb65327
 
 
 @dataclass
@@ -105,12 +101,8 @@
     obj: None = None,
     *,
     qualifier: Qualifier | None = None,
-<<<<<<< HEAD
-    lifetime: ServiceLifetime = "singleton",
-    binds: type[Any] | None = None,
-=======
     lifetime: InjectableLifetime = "singleton",
->>>>>>> cfb65327
+    binds: Any | None = None,
 ) -> Callable[[T], T]:
     pass
 
@@ -120,12 +112,8 @@
     obj: T,
     *,
     qualifier: Qualifier | None = None,
-<<<<<<< HEAD
-    lifetime: ServiceLifetime = "singleton",
-    binds: type[Any] | None = None,
-=======
     lifetime: InjectableLifetime = "singleton",
->>>>>>> cfb65327
+    binds: Any | None = None,
 ) -> T:
     pass
 
@@ -134,28 +122,18 @@
     obj: T | None = None,
     *,
     qualifier: Qualifier | None = None,
-<<<<<<< HEAD
-    lifetime: ServiceLifetime = "singleton",
-    binds: type[Any] | None = None,
-=======
     lifetime: InjectableLifetime = "singleton",
->>>>>>> cfb65327
+    binds: Any | None = None,
 ) -> T | Callable[[T], T]:
     """Mark the decorated class or function as a Wireup injectable."""
 
     # Allow this to be used as a decorator factory or as a decorator directly.
-<<<<<<< HEAD
-    def _service_decorator(decorated_obj: T) -> T:
-        decorated_obj.__wireup_registration__ = ServiceDeclaration(  # type: ignore[attr-defined]
+    def _injectable_decorator(decorated_obj: T) -> T:
+        decorated_obj.__wireup_registration__ = InjectableDeclaration(  # type: ignore[attr-defined]
             obj=decorated_obj,
             qualifier=qualifier,
             lifetime=lifetime,
             binds=binds,
-=======
-    def _injectable_decorator(decorated_obj: T) -> T:
-        decorated_obj.__wireup_registration__ = InjectableDeclaration(  # type: ignore[attr-defined]
-            obj=decorated_obj, qualifier=qualifier, lifetime=lifetime
->>>>>>> cfb65327
         )
         return decorated_obj
 
@@ -190,6 +168,7 @@
 ) -> T | Callable[[T], T]:
     """Mark the decorated class or function as a Wireup service.
 
+
     DEPRECATED: Use @injectable instead.
     """
     warnings.warn(
