from typing import (
    Any,
    AsyncGenerator,
    Dict,
    Generator,
    List,
    Optional,
    Type,
    TypeVar,
    Union,
)

from wireup.errors import (
    UnknownServiceRequestedError,
    WireupError,
)
from wireup.ioc.container.compiler import FactoryCompiler
from wireup.ioc.override_manager import OverrideManager
from wireup.ioc.parameter import ParameterBag
from wireup.ioc.service_registry import ServiceRegistry
from wireup.ioc.types import (
    ContainerObjectIdentifier,
    ContainerScope,
    Qualifier,
)

T = TypeVar("T")
ContainerExitStack = List[Union[Generator[Any, Any, Any], AsyncGenerator[Any, Any]]]


class BaseContainer:
    __slots__ = (
        "_compiler",
        "_current_scope_exit_stack",
        "_current_scope_objects",
        "_global_scope",
        "_override_mgr",
<<<<<<< HEAD
        "_params",
=======
        "_overrides",
>>>>>>> ea411277
        "_registry",
        "_scoped_compiler",
    )

    def __init__(
        self,
        registry: ServiceRegistry,
        override_manager: OverrideManager,
        global_scope: ContainerScope,
        factory_compiler: FactoryCompiler,
        scoped_compiler: FactoryCompiler,
        current_scope_objects: Optional[Dict[ContainerObjectIdentifier, Any]] = None,
        current_scope_exit_stack: Optional[List[Union[Generator[Any, Any, Any], AsyncGenerator[Any, Any]]]] = None,
    ) -> None:
        self._registry = registry
<<<<<<< HEAD
        self._params = parameters
=======
        self._overrides = override_manager.active_overrides
>>>>>>> ea411277
        self._override_mgr = override_manager
        self._global_scope = global_scope
        self._current_scope_objects = current_scope_objects
        self._current_scope_exit_stack = current_scope_exit_stack
        self._compiler = factory_compiler
        self._scoped_compiler = scoped_compiler

    @property
    def params(self) -> ParameterBag:
        """Parameter bag associated with this container."""
        return self._registry.parameters

    @property
    def override(self) -> OverrideManager:
        """Override registered container services with new values."""
        return self._override_mgr

<<<<<<< HEAD
    def _synchronous_get(self, klass: Type[T], qualifier: Optional[Qualifier] = None) -> T:
=======
    def _try_get_existing_instance(self, obj_id: ContainerObjectIdentifier) -> Any:
        if res := self._overrides.get(obj_id):
            return res

        if obj_id[0] in self._registry.interfaces:
            obj_id = self._registry.interface_resolve_impl(obj_id[0], obj_id[1]), obj_id[1]

        if res := self._global_scope.objects.get(obj_id):
            return res

        if self._current_scope_objects is not None and (res := self._current_scope_objects.get(obj_id)):
            return res

        return None

    async def _async_callable_get_params_to_inject(self, fn: AnyCallable) -> Dict[str, Any]:
        result: Dict[str, Any] = {}

        for name, param in self._registry.dependencies[fn].items():
            obj_id = param.obj_id

            if obj := self._try_get_existing_instance(obj_id):
                result[name] = obj
            elif not param.is_parameter:
                result[name] = await self._async_create_instance(self._registry.ctors[obj_id])
            elif param.annotation and isinstance(param.annotation, ParameterWrapper):
                result[name] = self._registry.parameters.get(param.annotation.param)

        return result

    async def _async_create_instance(self, ctor_details: ServiceCreationDetails) -> Any:
        ctor, resolved_obj_id, factory_type, lifetime = ctor_details
        object_storage, exit_stack = self._get_object_storage_and_exit_stack(lifetime)
        kwargs = await self._async_callable_get_params_to_inject(ctor)
        instance_or_generator = await ctor(**kwargs) if factory_type == FactoryType.COROUTINE_FN else ctor(**kwargs)

        if factory_type in GENERATOR_FACTORY_TYPES:
            exit_stack.append(instance_or_generator)
            instance = (
                next(instance_or_generator)
                if factory_type == FactoryType.GENERATOR
                else await instance_or_generator.__anext__()
            )
        else:
            instance = instance_or_generator

        if object_storage is not None:
            object_storage[resolved_obj_id] = instance

        return instance

    def _create_instance(self, ctor_details: ServiceCreationDetails) -> Any:
        ctor, resolved_obj_id, factory_type, lifetime = ctor_details

        if factory_type in _ASYNC_FACTORY_TYPES:
            msg = (
                f"{resolved_obj_id[0]} is an async dependency and it cannot be created in a synchronous context. "
                "Create and use an async container via wireup.create_async_container. "
            )
            raise WireupError(msg)

        object_storage, exit_stack = self._get_object_storage_and_exit_stack(lifetime)

        instance_or_generator = ctor(**self._callable_get_params_to_inject(ctor))

        if factory_type == FactoryType.GENERATOR:
            exit_stack.append(instance_or_generator)
            instance = next(instance_or_generator)
        else:
            instance = instance_or_generator

        if object_storage is not None:
            object_storage[resolved_obj_id] = instance

        return instance

    _callable_get_params_to_inject = async_to_sync(
        "_callable_get_params_to_inject",
        _async_callable_get_params_to_inject,
        {_async_create_instance: _create_instance},
    )

    def _get_object_storage_and_exit_stack(
        self, lifetime: ServiceLifetime
    ) -> Tuple[Optional[Dict[ContainerObjectIdentifier, Any]], ContainerExitStack]:
        if lifetime == "singleton":
            return self._global_scope.objects, self._global_scope.exit_stack

        if self._current_scope_objects is None or self._current_scope_exit_stack is None:
            msg = (
                "Cannot create 'transient' or 'scoped' lifetime objects from the base container. "
                "Please enter a scope using container.enter_scope. "
                "If you are within a scope, use the scoped container instance to create dependencies."
            )
            raise WireupError(msg)

        return self._current_scope_objects if lifetime == "scoped" else None, self._current_scope_exit_stack

    async def _async_get(self, klass: Type[T], qualifier: Optional[Qualifier] = None) -> T:
>>>>>>> ea411277
        """Get an instance of the requested type.

        :param qualifier: Qualifier for the class if it was registered with one.
        :param klass: Class of the dependency already registered in the container.
        :return: An instance of the requested object. Always returns an existing instance when one is available.
        """
        obj_id = klass if qualifier is None else (klass, qualifier)

        if compiled_factory := self._compiler.factories.get(obj_id):
            if compiled_factory.is_async:
                msg = (
                    f"{klass} is an async dependency and it cannot be created in a synchronous context. "
                    "Create and use an async container via wireup.create_async_container."
                )
                raise WireupError(msg)

            return compiled_factory.factory(self)  # type:ignore[no-any-return]

        raise UnknownServiceRequestedError(klass, qualifier)<|MERGE_RESOLUTION|>--- conflicted
+++ resolved
@@ -35,16 +35,11 @@
         "_current_scope_objects",
         "_global_scope",
         "_override_mgr",
-<<<<<<< HEAD
-        "_params",
-=======
-        "_overrides",
->>>>>>> ea411277
         "_registry",
         "_scoped_compiler",
     )
 
-    def __init__(
+    def __init__(  # noqa: PLR0913
         self,
         registry: ServiceRegistry,
         override_manager: OverrideManager,
@@ -55,11 +50,6 @@
         current_scope_exit_stack: Optional[List[Union[Generator[Any, Any, Any], AsyncGenerator[Any, Any]]]] = None,
     ) -> None:
         self._registry = registry
-<<<<<<< HEAD
-        self._params = parameters
-=======
-        self._overrides = override_manager.active_overrides
->>>>>>> ea411277
         self._override_mgr = override_manager
         self._global_scope = global_scope
         self._current_scope_objects = current_scope_objects
@@ -77,109 +67,7 @@
         """Override registered container services with new values."""
         return self._override_mgr
 
-<<<<<<< HEAD
     def _synchronous_get(self, klass: Type[T], qualifier: Optional[Qualifier] = None) -> T:
-=======
-    def _try_get_existing_instance(self, obj_id: ContainerObjectIdentifier) -> Any:
-        if res := self._overrides.get(obj_id):
-            return res
-
-        if obj_id[0] in self._registry.interfaces:
-            obj_id = self._registry.interface_resolve_impl(obj_id[0], obj_id[1]), obj_id[1]
-
-        if res := self._global_scope.objects.get(obj_id):
-            return res
-
-        if self._current_scope_objects is not None and (res := self._current_scope_objects.get(obj_id)):
-            return res
-
-        return None
-
-    async def _async_callable_get_params_to_inject(self, fn: AnyCallable) -> Dict[str, Any]:
-        result: Dict[str, Any] = {}
-
-        for name, param in self._registry.dependencies[fn].items():
-            obj_id = param.obj_id
-
-            if obj := self._try_get_existing_instance(obj_id):
-                result[name] = obj
-            elif not param.is_parameter:
-                result[name] = await self._async_create_instance(self._registry.ctors[obj_id])
-            elif param.annotation and isinstance(param.annotation, ParameterWrapper):
-                result[name] = self._registry.parameters.get(param.annotation.param)
-
-        return result
-
-    async def _async_create_instance(self, ctor_details: ServiceCreationDetails) -> Any:
-        ctor, resolved_obj_id, factory_type, lifetime = ctor_details
-        object_storage, exit_stack = self._get_object_storage_and_exit_stack(lifetime)
-        kwargs = await self._async_callable_get_params_to_inject(ctor)
-        instance_or_generator = await ctor(**kwargs) if factory_type == FactoryType.COROUTINE_FN else ctor(**kwargs)
-
-        if factory_type in GENERATOR_FACTORY_TYPES:
-            exit_stack.append(instance_or_generator)
-            instance = (
-                next(instance_or_generator)
-                if factory_type == FactoryType.GENERATOR
-                else await instance_or_generator.__anext__()
-            )
-        else:
-            instance = instance_or_generator
-
-        if object_storage is not None:
-            object_storage[resolved_obj_id] = instance
-
-        return instance
-
-    def _create_instance(self, ctor_details: ServiceCreationDetails) -> Any:
-        ctor, resolved_obj_id, factory_type, lifetime = ctor_details
-
-        if factory_type in _ASYNC_FACTORY_TYPES:
-            msg = (
-                f"{resolved_obj_id[0]} is an async dependency and it cannot be created in a synchronous context. "
-                "Create and use an async container via wireup.create_async_container. "
-            )
-            raise WireupError(msg)
-
-        object_storage, exit_stack = self._get_object_storage_and_exit_stack(lifetime)
-
-        instance_or_generator = ctor(**self._callable_get_params_to_inject(ctor))
-
-        if factory_type == FactoryType.GENERATOR:
-            exit_stack.append(instance_or_generator)
-            instance = next(instance_or_generator)
-        else:
-            instance = instance_or_generator
-
-        if object_storage is not None:
-            object_storage[resolved_obj_id] = instance
-
-        return instance
-
-    _callable_get_params_to_inject = async_to_sync(
-        "_callable_get_params_to_inject",
-        _async_callable_get_params_to_inject,
-        {_async_create_instance: _create_instance},
-    )
-
-    def _get_object_storage_and_exit_stack(
-        self, lifetime: ServiceLifetime
-    ) -> Tuple[Optional[Dict[ContainerObjectIdentifier, Any]], ContainerExitStack]:
-        if lifetime == "singleton":
-            return self._global_scope.objects, self._global_scope.exit_stack
-
-        if self._current_scope_objects is None or self._current_scope_exit_stack is None:
-            msg = (
-                "Cannot create 'transient' or 'scoped' lifetime objects from the base container. "
-                "Please enter a scope using container.enter_scope. "
-                "If you are within a scope, use the scoped container instance to create dependencies."
-            )
-            raise WireupError(msg)
-
-        return self._current_scope_objects if lifetime == "scoped" else None, self._current_scope_exit_stack
-
-    async def _async_get(self, klass: Type[T], qualifier: Optional[Qualifier] = None) -> T:
->>>>>>> ea411277
         """Get an instance of the requested type.
 
         :param qualifier: Qualifier for the class if it was registered with one.
