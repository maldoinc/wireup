from __future__ import annotations

import inspect
import typing
import warnings
from collections import defaultdict
from dataclasses import dataclass
from enum import Enum, auto
from typing import TYPE_CHECKING, Any, Callable, Tuple, TypeVar, Union

from wireup.errors import (
    DuplicateQualifierForInterfaceError,
    DuplicateServiceRegistrationError,
    FactoryReturnTypeIsEmptyError,
    InvalidRegistrationTypeError,
    UnknownQualifiedServiceRequestedError,
    WireupError,
)
from wireup.ioc.types import (
    AnnotatedParameter,
    AnyCallable,
    ContainerObjectIdentifier,
    EmptyContainerInjectionRequest,
    ServiceLifetime,
)
from wireup.ioc.util import ensure_is_type, get_globals, param_get_annotation, stringify_type, unwrap_optional_type

if TYPE_CHECKING:
    from wireup._annotations import AbstractDeclaration, ServiceDeclaration
    from wireup.ioc.types import (
        Qualifier,
    )


T = TypeVar("T")
InjectionTarget = Union[AnyCallable, type]
"""Represents valid dependency injection targets: Functions and Classes."""


class FactoryType(Enum):
    REGULAR = auto()
    COROUTINE_FN = auto()
    GENERATOR = auto()
    ASYNC_GENERATOR = auto()


GENERATOR_FACTORY_TYPES = {FactoryType.GENERATOR, FactoryType.ASYNC_GENERATOR}
ASYNC_FACTORY_TYPES = {FactoryType.ASYNC_GENERATOR, FactoryType.COROUTINE_FN}


@dataclass
class ServiceFactory:
    factory: Callable[..., Any]
    factory_type: FactoryType
    is_async: bool


ServiceCreationDetails = Tuple[Callable[..., Any], ContainerObjectIdentifier, FactoryType, ServiceLifetime]


def _get_factory_type(fn: Callable[..., T]) -> FactoryType:
    """Determine the type of factory based on the function signature."""
    if inspect.iscoroutinefunction(fn):
        return FactoryType.COROUTINE_FN

    if inspect.isgeneratorfunction(fn):
        return FactoryType.GENERATOR

    if inspect.isasyncgenfunction(fn):
        return FactoryType.ASYNC_GENERATOR

    return FactoryType.REGULAR


def _function_get_unwrapped_return_type(fn: Callable[..., T]) -> type[T] | None:
    if isinstance(fn, type):
        return fn

    if ret := fn.__annotations__.get("return"):
        ret = ensure_is_type(ret, globalns=get_globals(fn))
        if not ret:
            return None

        if inspect.isgeneratorfunction(fn) or inspect.isasyncgenfunction(fn):
            args = typing.get_args(ret)
            if not args:
                return None
            ret = args[0]  # Extract the yield type from the generator

        return unwrap_optional_type(ret)  # type: ignore[no-any-return]

    return None


class ServiceRegistry:
    """Container class holding service registration info and dependencies among them."""

    __slots__ = ("ctors", "dependencies", "factories", "impls", "interfaces", "lifetime")

    def __init__(
        self, abstracts: list[AbstractDeclaration] | None = None, impls: list[ServiceDeclaration] | None = None
    ) -> None:
        self.interfaces: dict[type, dict[Qualifier, type]] = {}
        self.impls: dict[type, set[Qualifier]] = defaultdict(set)
        self.factories: dict[ContainerObjectIdentifier, ServiceFactory] = {}
        self.dependencies: dict[InjectionTarget, dict[str, AnnotatedParameter]] = defaultdict(defaultdict)
        self.lifetime: dict[ContainerObjectIdentifier, ServiceLifetime] = {}
        self.ctors: dict[ContainerObjectIdentifier, ServiceCreationDetails] = {}
        self._extend_with_services(abstracts or [], impls or [])

    def _extend_with_services(self, abstracts: list[AbstractDeclaration], impls: list[ServiceDeclaration]) -> None:
        for abstract in abstracts:
            self._register_abstract(abstract.obj)

        for impl in impls:
            self._register(obj=impl.obj, lifetime=impl.lifetime, qualifier=impl.qualifier)

        self._precompute_ctors()

    def update_factories_async_flag(self) -> None:
        """Update the is_async flag for factories. This must be called once all dependencies are registered
        and asserted to be valid.

        TODO(@maldoinc): Remove this restriction and have relevant checks happen in the registry.
        """

        def _is_dependency_async(impl: type, qualifier: Qualifier) -> bool:
            if self.is_interface_known(impl):
                impl = self.interface_resolve_impl(impl, qualifier)

            factory = self.factories[impl, qualifier]

            if factory.is_async:
                return True

            for dep in self.dependencies[factory.factory].values():
                if dep.is_parameter:
                    continue

                if _is_dependency_async(dep.klass, dep.qualifier_value):
                    return True

            return False

        for impl, qualifiers in self.impls.items():
            for qualifier in qualifiers:
                factory = self.factories[impl, qualifier]

                factory.is_async = _is_dependency_async(impl, qualifier)

    def _precompute_ctors(self) -> None:
        for interface, impls in self.interfaces.items():
            for qualifier, impl in impls.items():
                factory = self.factories[impl, qualifier]
                self.ctors[interface, qualifier] = (
                    factory.factory,
                    (impl, qualifier),
                    factory.factory_type,
                    self.lifetime[impl, qualifier],
                )

        for impl, qualifiers in self.impls.items():
            for qualifier in qualifiers:
                factory = self.factories[impl, qualifier]
                self.ctors[impl, qualifier] = (
                    factory.factory,
                    (impl, qualifier),
                    factory.factory_type,
                    self.lifetime[impl, qualifier],
                )

    def _register(
        self,
        obj: Callable[..., Any],
        lifetime: ServiceLifetime = "singleton",
        qualifier: Qualifier | None = None,
    ) -> None:
        if not callable(obj):
            raise InvalidRegistrationTypeError(obj)

        klass = _function_get_unwrapped_return_type(obj)

        if klass is None:
            raise FactoryReturnTypeIsEmptyError(obj)

        if self.is_type_with_qualifier_known(klass, qualifier):
            raise DuplicateServiceRegistrationError(klass, qualifier=qualifier)

        def discover_interfaces(bases: tuple[type, ...]) -> None:
            for base in bases:
                if base and self.is_interface_known(base):
                    if qualifier in self.interfaces[base]:
                        raise DuplicateQualifierForInterfaceError(klass, qualifier)

                    self.interfaces[base][qualifier] = klass
                discover_interfaces(base.__bases__)

        if hasattr(klass, "__bases__"):
            discover_interfaces(klass.__bases__)

        self._target_init_context(obj)
<<<<<<< HEAD
        self.lifetime[klass] = lifetime
        factory_type = _get_factory_type(obj)
=======
        self.lifetime[klass, qualifier] = lifetime
>>>>>>> 90151372
        self.factories[klass, qualifier] = ServiceFactory(
            factory=obj, factory_type=factory_type, is_async=factory_type in ASYNC_FACTORY_TYPES
        )
        self.impls[klass].add(qualifier)

    def _register_abstract(self, klass: type) -> None:
        self.interfaces[klass] = {}

    def _target_init_context(
        self,
        target: InjectionTarget,
    ) -> None:
        """Init and collect all the necessary dependencies to initialize the specified target."""
        for name, parameter in inspect.signature(target).parameters.items():
            annotated_param = param_get_annotation(parameter, globalns=get_globals(target))

            if not annotated_param:
                msg = f"Wireup dependencies must have types. Please add a type to the '{name}' parameter in {target}."
                raise WireupError(msg)

            if isinstance(annotated_param.annotation, EmptyContainerInjectionRequest):
                warnings.warn(
                    f"Redundant Injected[T] or Annotated[T, Inject()] in parameter '{name}' of "
                    f"{stringify_type(target)}. See: "
                    "https://maldoinc.github.io/wireup/latest/annotations/",
                    stacklevel=2,
                )

            self.dependencies[target][name] = annotated_param

    def is_impl_with_qualifier_known(self, klass: type, qualifier_value: Qualifier | None) -> bool:
        """Determine if klass representing a concrete implementation + qualifier is known by the registry."""
        return klass in self.impls and qualifier_value in self.impls[klass]

    def is_type_with_qualifier_known(self, klass: type, qualifier: Qualifier | None) -> bool:
        """Determine if klass+qualifier is known. Klass can be a concrete class or one registered as abstract."""
        is_known_impl = self.is_impl_with_qualifier_known(klass, qualifier)
        is_known_intf = self.__is_interface_with_qualifier_known(klass, qualifier)

        return is_known_impl or is_known_intf

    def __is_interface_with_qualifier_known(
        self,
        klass: type,
        qualifier: Qualifier | None,
    ) -> bool:
        return klass in self.interfaces and qualifier in self.interfaces[klass]

    def is_interface_known(self, klass: type) -> bool:
        return klass in self.interfaces

    def interface_resolve_impl(self, klass: type, qualifier: Qualifier | None) -> type:
        """Given an interface and qualifier return the concrete implementation."""
        impls = self.interfaces.get(klass, {})

        if qualifier in impls:
            return impls[qualifier]

        raise UnknownQualifiedServiceRequestedError(klass, qualifier, set(impls.keys()))<|MERGE_RESOLUTION|>--- conflicted
+++ resolved
@@ -199,12 +199,8 @@
             discover_interfaces(klass.__bases__)
 
         self._target_init_context(obj)
-<<<<<<< HEAD
-        self.lifetime[klass] = lifetime
+        self.lifetime[klass, qualifier] = lifetime
         factory_type = _get_factory_type(obj)
-=======
-        self.lifetime[klass, qualifier] = lifetime
->>>>>>> 90151372
         self.factories[klass, qualifier] = ServiceFactory(
             factory=obj, factory_type=factory_type, is_async=factory_type in ASYNC_FACTORY_TYPES
         )
