from __future__ import annotations

import inspect
import typing
import warnings
from collections import defaultdict
from dataclasses import dataclass
from enum import Enum, auto
from typing import TYPE_CHECKING, Any, Callable, Tuple, TypeVar, Union

from wireup.errors import (
    DuplicateQualifierForInterfaceError,
    DuplicateServiceRegistrationError,
    FactoryReturnTypeIsEmptyError,
    InvalidRegistrationTypeError,
    UnknownParameterError,
    UnknownQualifiedServiceRequestedError,
    WireupError,
)
from wireup.ioc.parameter import ParameterBag
from wireup.ioc.types import (
    AnnotatedParameter,
    AnyCallable,
    ContainerObjectIdentifier,
    EmptyContainerInjectionRequest,
    ParameterWrapper,
    ServiceLifetime,
)
from wireup.ioc.util import ensure_is_type, get_globals, param_get_annotation, stringify_type, unwrap_optional_type

if TYPE_CHECKING:
    from wireup._annotations import AbstractDeclaration, ServiceDeclaration
    from wireup.ioc.types import (
        Qualifier,
    )


T = TypeVar("T")
InjectionTarget = Union[AnyCallable, type]
"""Represents valid dependency injection targets: Functions and Classes."""


class FactoryType(Enum):
    REGULAR = auto()
    COROUTINE_FN = auto()
    GENERATOR = auto()
    ASYNC_GENERATOR = auto()


GENERATOR_FACTORY_TYPES = {FactoryType.GENERATOR, FactoryType.ASYNC_GENERATOR}
ASYNC_FACTORY_TYPES = {FactoryType.ASYNC_GENERATOR, FactoryType.COROUTINE_FN}


@dataclass
class ServiceFactory:
    factory: Callable[..., Any]
    factory_type: FactoryType
    is_async: bool


ServiceCreationDetails = Tuple[Callable[..., Any], ContainerObjectIdentifier, FactoryType, ServiceLifetime]


def _get_factory_type(fn: Callable[..., T]) -> FactoryType:
    """Determine the type of factory based on the function signature."""
    if inspect.iscoroutinefunction(fn):
        return FactoryType.COROUTINE_FN

    if inspect.isgeneratorfunction(fn):
        return FactoryType.GENERATOR

    if inspect.isasyncgenfunction(fn):
        return FactoryType.ASYNC_GENERATOR

    return FactoryType.REGULAR


def _function_get_unwrapped_return_type(fn: Callable[..., T]) -> type[T] | None:
    if isinstance(fn, type):
        return fn

    if ret := fn.__annotations__.get("return"):
        ret = ensure_is_type(ret, globalns=get_globals(fn))
        if not ret:
            return None

        if inspect.isgeneratorfunction(fn) or inspect.isasyncgenfunction(fn):
            args = typing.get_args(ret)
            if not args:
                return None
            ret = args[0]  # Extract the yield type from the generator

        return unwrap_optional_type(ret)  # type: ignore[no-any-return]

    return None


class ServiceRegistry:
    """Container class holding service registration info and dependencies among them."""

<<<<<<< HEAD
    __slots__ = ("ctors", "dependencies", "factories", "impls", "interfaces", "lifetime", "type_normalizer")

    def __init__(
        self,
        abstracts: list[AbstractDeclaration] | None = None,
        impls: list[ServiceDeclaration] | None = None,
        type_normalizer: Callable[[type[Any]], type[Any]] | None = None,
=======
    __slots__ = ("ctors", "dependencies", "factories", "impls", "interfaces", "lifetime", "parameters")

    def __init__(
        self,
        parameters: ParameterBag | None = None,
        abstracts: list[AbstractDeclaration] | None = None,
        impls: list[ServiceDeclaration] | None = None,
>>>>>>> 3d497650
    ) -> None:
        self.parameters = parameters or ParameterBag()
        self.interfaces: dict[type, dict[Qualifier, type]] = {}
        self.impls: dict[type, set[Qualifier]] = defaultdict(set)
        self.factories: dict[ContainerObjectIdentifier, ServiceFactory] = {}
        self.dependencies: dict[InjectionTarget, dict[str, AnnotatedParameter]] = defaultdict(defaultdict)
        self.lifetime: dict[ContainerObjectIdentifier, ServiceLifetime] = {}
        self.ctors: dict[ContainerObjectIdentifier, ServiceCreationDetails] = {}
<<<<<<< HEAD
        self.type_normalizer = type_normalizer
        self._extend_with_services(abstracts or [], impls or [])
=======
        self.extend(abstracts=abstracts or [], impls=impls or [])
>>>>>>> 3d497650

    def extend(
        self,
        *,
        abstracts: list[AbstractDeclaration] | None = None,
        impls: list[ServiceDeclaration] | None = None,
    ) -> None:
        for abstract in abstracts or []:
            self._register_abstract(abstract.obj)

        for impl in impls or []:
            self._register(obj=impl.obj, lifetime=impl.lifetime, qualifier=impl.qualifier)

        self.assert_dependencies_valid()
        self._precompute_ctors()
        self._update_factories_async_flag()

    def _update_factories_async_flag(self) -> None:
        """Update the is_async flag for factories"""

        def _is_dependency_async(impl: type, qualifier: Qualifier) -> bool:
            if self.is_interface_known(impl):
                impl = self.interface_resolve_impl(impl, qualifier)

            factory = self.factories[impl, qualifier]

            if factory.is_async:
                return True

            for dep in self.dependencies[factory.factory].values():
                if dep.is_parameter:
                    continue

                if _is_dependency_async(dep.klass, dep.qualifier_value):
                    return True

            return False

        for impl, qualifiers in self.impls.items():
            for qualifier in qualifiers:
                factory = self.factories[impl, qualifier]

                factory.is_async = _is_dependency_async(impl, qualifier)

    def _precompute_ctors(self) -> None:
        for interface, impls in self.interfaces.items():
            for qualifier, impl in impls.items():
                factory = self.factories[impl, qualifier]
                self.ctors[interface, qualifier] = (
                    factory.factory,
                    (impl, qualifier),
                    factory.factory_type,
                    self.lifetime[impl, qualifier],
                )

        for impl, qualifiers in self.impls.items():
            for qualifier in qualifiers:
                factory = self.factories[impl, qualifier]
                self.ctors[impl, qualifier] = (
                    factory.factory,
                    (impl, qualifier),
                    factory.factory_type,
                    self.lifetime[impl, qualifier],
                )

    def _register(
        self,
        obj: Callable[..., Any],
        lifetime: ServiceLifetime = "singleton",
        qualifier: Qualifier | None = None,
    ) -> None:
        if not callable(obj):
            raise InvalidRegistrationTypeError(obj)

        klass = _function_get_unwrapped_return_type(obj)

        if klass is None:
            raise FactoryReturnTypeIsEmptyError(obj)

        if self.is_type_with_qualifier_known(klass, qualifier):
            raise DuplicateServiceRegistrationError(klass, qualifier=qualifier)

        def discover_interfaces(bases: tuple[type, ...]) -> None:
            for base in bases:
                if base and self.is_interface_known(base):
                    if qualifier in self.interfaces[base]:
                        raise DuplicateQualifierForInterfaceError(klass, qualifier)

                    self.interfaces[base][qualifier] = klass
                discover_interfaces(base.__bases__)

        if hasattr(klass, "__bases__"):
            discover_interfaces(klass.__bases__)

        self._target_init_context(obj)
        self.lifetime[klass, qualifier] = lifetime
        factory_type = _get_factory_type(obj)
        self.factories[klass, qualifier] = ServiceFactory(
            factory=obj, factory_type=factory_type, is_async=factory_type in ASYNC_FACTORY_TYPES
        )
        self.impls[klass].add(qualifier)

    def _register_abstract(self, klass: type) -> None:
        self.interfaces[klass] = {}

    def _target_init_context(
        self,
        target: InjectionTarget,
    ) -> None:
        """Init and collect all the necessary dependencies to initialize the specified target."""
        for name, parameter in inspect.signature(target).parameters.items():
            annotated_param = param_get_annotation(
                parameter,
                globalns=get_globals(target),
            )
            if self.type_normalizer and annotated_param and annotated_param.klass:
                annotated_param = AnnotatedParameter(klass=self.type_normalizer(annotated_param.klass))

            if not annotated_param:
                msg = f"Wireup dependencies must have types. Please add a type to the '{name}' parameter in {target}."
                raise WireupError(msg)

            if isinstance(annotated_param.annotation, EmptyContainerInjectionRequest):
                warnings.warn(
                    f"Redundant Injected[T] or Annotated[T, Inject()] in parameter '{name}' of "
                    f"{stringify_type(target)}. See: "
                    "https://maldoinc.github.io/wireup/latest/annotations/",
                    stacklevel=2,
                )

            self.dependencies[target][name] = annotated_param

    def is_impl_with_qualifier_known(self, klass: type, qualifier_value: Qualifier | None) -> bool:
        """Determine if klass representing a concrete implementation + qualifier is known by the registry."""
        return klass in self.impls and qualifier_value in self.impls[klass]

    def is_type_with_qualifier_known(self, klass: type, qualifier: Qualifier | None) -> bool:
        """Determine if klass+qualifier is known. Klass can be a concrete class or one registered as abstract."""
        is_known_impl = self.is_impl_with_qualifier_known(klass, qualifier)
        is_known_intf = self.__is_interface_with_qualifier_known(klass, qualifier)

        return is_known_impl or is_known_intf

    def __is_interface_with_qualifier_known(
        self,
        klass: type,
        qualifier: Qualifier | None,
    ) -> bool:
        return klass in self.interfaces and qualifier in self.interfaces[klass]

    def is_interface_known(self, klass: type) -> bool:
        return klass in self.interfaces

    def interface_resolve_impl(self, klass: type, qualifier: Qualifier | None) -> type:
        """Given an interface and qualifier return the concrete implementation."""
        impls = self.interfaces.get(klass, {})

        if qualifier in impls:
            return impls[qualifier]

        raise UnknownQualifiedServiceRequestedError(klass, qualifier, set(impls.keys()))

    def assert_dependencies_valid(self) -> None:
        """Assert that all required dependencies exist for this registry instance."""
        for (impl, impl_qualifier), service_factory in self.factories.items():
            for name, dependency in self.dependencies[service_factory.factory].items():
                self.assert_dependency_exists(parameter=dependency, target=impl, name=name)
                self._assert_lifetime_valid(
                    impl=impl,
                    impl_qualifier=impl_qualifier,
                    parameter_name=name,
                    dependency=dependency,
                    factory=service_factory.factory,
                )
                self._assert_valid_resolution_path(dependency=dependency, path=[])

    def _assert_lifetime_valid(
        self,
        *,
        impl: Any,
        impl_qualifier: Qualifier | None,
        parameter_name: str,
        dependency: AnnotatedParameter,
        factory: AnyCallable,
    ) -> None:
        if dependency.is_parameter:
            return

        dependency_class = (
            self.interface_resolve_impl(dependency.klass, dependency.qualifier_value)
            if dependency.klass in self.interfaces
            else dependency.klass
        )
        dependency_lifetime = self.lifetime[dependency_class, dependency.qualifier_value]

        if self.lifetime[impl, impl_qualifier] == "singleton" and dependency_lifetime != "singleton":
            msg = (
                f"Parameter '{parameter_name}' of {stringify_type(factory)} "
                f"depends on a service with a '{dependency_lifetime}' lifetime which is not supported. "
                "Singletons can only depend on other singletons."
            )
            raise WireupError(msg)

    def assert_dependency_exists(self, parameter: AnnotatedParameter, target: Any, name: str) -> None:
        """Assert that a dependency exists in the container for the given annotated parameter."""
        if isinstance(parameter.annotation, ParameterWrapper):
            try:
                self.parameters.get(parameter.annotation.param)
            except UnknownParameterError as e:
                msg = (
                    f"Parameter '{name}' of {stringify_type(target)} "
                    f"depends on an unknown Wireup parameter '{e.parameter_name}'"
                    + (
                        ""
                        if isinstance(parameter.annotation.param, str)
                        else f" requested in expression '{parameter.annotation.param.value}'"
                    )
                    + "."
                )
                raise WireupError(msg) from e
        elif not self.is_type_with_qualifier_known(parameter.klass, qualifier=parameter.qualifier_value):
            msg = (
                f"Parameter '{name}' of {stringify_type(target)} "
                f"depends on an unknown service {stringify_type(parameter.klass)} "
                f"with qualifier {parameter.qualifier_value}."
            )
            raise WireupError(msg)

    def _assert_valid_resolution_path(
        self, dependency: AnnotatedParameter, path: list[tuple[AnnotatedParameter, Any]]
    ) -> None:
        """Assert that the resolution path for a dependency does not create a cycle."""
        if dependency.klass in self.interfaces or dependency.is_parameter:
            return
        dependency_service_factory = self.factories[dependency.klass, dependency.qualifier_value]
        new_path: list[tuple[AnnotatedParameter, Any]] = [*path, (dependency, dependency_service_factory)]

        if any(p.klass == dependency.klass and p.qualifier_value == dependency.qualifier_value for p, _ in path):

            def stringify_dependency(p: AnnotatedParameter, factory: Any) -> str:
                descriptors = [
                    f'with qualifier "{p.qualifier_value}"' if p.qualifier_value else None,
                    f"created via {factory.factory.__module__}.{factory.factory.__name__}" if factory else None,
                ]
                return (
                    f"{p.klass.__module__}.{p.klass.__name__} ({', '.join([d for d in descriptors if d is not None])})"
                )

            cycle_path = "\n -> ".join(f"{stringify_dependency(p, factory)}" for p, factory in new_path)
            msg = f"Circular dependency detected for {cycle_path} ! Cycle here"
            raise WireupError(msg)

        for next_dependency in self.dependencies[dependency_service_factory.factory].values():
            self._assert_valid_resolution_path(next_dependency, path=new_path)<|MERGE_RESOLUTION|>--- conflicted
+++ resolved
@@ -98,15 +98,6 @@
 class ServiceRegistry:
     """Container class holding service registration info and dependencies among them."""
 
-<<<<<<< HEAD
-    __slots__ = ("ctors", "dependencies", "factories", "impls", "interfaces", "lifetime", "type_normalizer")
-
-    def __init__(
-        self,
-        abstracts: list[AbstractDeclaration] | None = None,
-        impls: list[ServiceDeclaration] | None = None,
-        type_normalizer: Callable[[type[Any]], type[Any]] | None = None,
-=======
     __slots__ = ("ctors", "dependencies", "factories", "impls", "interfaces", "lifetime", "parameters")
 
     def __init__(
@@ -114,7 +105,6 @@
         parameters: ParameterBag | None = None,
         abstracts: list[AbstractDeclaration] | None = None,
         impls: list[ServiceDeclaration] | None = None,
->>>>>>> 3d497650
     ) -> None:
         self.parameters = parameters or ParameterBag()
         self.interfaces: dict[type, dict[Qualifier, type]] = {}
@@ -123,12 +113,7 @@
         self.dependencies: dict[InjectionTarget, dict[str, AnnotatedParameter]] = defaultdict(defaultdict)
         self.lifetime: dict[ContainerObjectIdentifier, ServiceLifetime] = {}
         self.ctors: dict[ContainerObjectIdentifier, ServiceCreationDetails] = {}
-<<<<<<< HEAD
-        self.type_normalizer = type_normalizer
-        self._extend_with_services(abstracts or [], impls or [])
-=======
         self.extend(abstracts=abstracts or [], impls=impls or [])
->>>>>>> 3d497650
 
     def extend(
         self,
@@ -244,8 +229,6 @@
                 parameter,
                 globalns=get_globals(target),
             )
-            if self.type_normalizer and annotated_param and annotated_param.klass:
-                annotated_param = AnnotatedParameter(klass=self.type_normalizer(annotated_param.klass))
 
             if not annotated_param:
                 msg = f"Wireup dependencies must have types. Please add a type to the '{name}' parameter in {target}."
