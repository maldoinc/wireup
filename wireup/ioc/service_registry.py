from __future__ import annotations

import inspect
import typing
from collections import defaultdict
from dataclasses import dataclass
from enum import Enum, auto
from typing import TYPE_CHECKING, Any, Callable, TypeVar

from wireup.errors import (
    DuplicateQualifierForInterfaceError,
    DuplicateServiceRegistrationError,
    FactoryReturnTypeIsEmptyError,
    UnknownQualifiedServiceRequestedError,
)
from wireup.ioc.initialization_context import InitializationContext, InjectionTarget
from wireup.ioc.types import ServiceLifetime
from wireup.ioc.util import _get_globals, ensure_is_type, is_type_injectable, param_get_annotation

if TYPE_CHECKING:
    from wireup.ioc.types import (
        Qualifier,
    )


T = TypeVar("T")


class FactoryType(Enum):
    REGULAR = auto()
    COROUTINE_FN = auto()
    GENERATOR = auto()
    ASYNC_GENERATOR = auto()


GENERATOR_FACTORY_TYPES = {FactoryType.GENERATOR, FactoryType.ASYNC_GENERATOR}


@dataclass
class ServiceFactory:
    factory: Callable[..., Any]
    factory_type: FactoryType


def _function_get_unwrapped_return_type(fn: Callable[..., T]) -> tuple[type[T], FactoryType] | None:
    if isinstance(fn, type):
        return fn, FactoryType.REGULAR

    if ret := fn.__annotations__.get("return"):
        ret = ensure_is_type(ret, globalns=_get_globals(fn))
        if not ret:
            return None

        is_gen = inspect.isgeneratorfunction(fn)
        if is_gen or inspect.isasyncgenfunction(fn):
            args = typing.get_args(ret)

            if not args:
                return None

            return args[0], FactoryType.GENERATOR if is_gen else FactoryType.ASYNC_GENERATOR

        return ret, FactoryType.COROUTINE_FN if inspect.iscoroutinefunction(fn) else FactoryType.REGULAR

    return None


class ServiceRegistry:
    """Container class holding service registration info and dependencies among them."""

    __slots__ = ("context", "factories", "impls", "interfaces")

    def __init__(self) -> None:
        self.interfaces: dict[type, dict[Qualifier, type]] = {}
        self.impls: dict[type, set[Qualifier]] = defaultdict(set)
        self.factories: dict[tuple[type, Qualifier], ServiceFactory] = {}

        self.context = InitializationContext()

<<<<<<< HEAD
    def register(
=======
    def register_service(
        self,
        klass: type,
        qualifier: Qualifier | None,
        lifetime: ServiceLifetime,
    ) -> None:
        if self.is_type_with_qualifier_known(klass, qualifier):
            raise DuplicateServiceRegistrationError(klass, qualifier)

        def discover_interfaces(bases: tuple[type, ...]) -> None:
            for base in bases:
                if base and self.is_interface_known(base):
                    if qualifier in self.known_interfaces[base]:
                        raise DuplicateQualifierForInterfaceError(klass, qualifier)

                    self.known_interfaces[base][qualifier] = klass
                discover_interfaces(base.__bases__)

        discover_interfaces(klass.__bases__)

        self.known_impls[klass].add(qualifier)
        self.target_init_context(klass, lifetime)

    def register_abstract(self, klass: type) -> None:
        self.known_interfaces[klass] = defaultdict()

    def register_factory(
>>>>>>> 400f20e4
        self,
        obj: Callable[..., Any],
        lifetime: ServiceLifetime = ServiceLifetime.SINGLETON,
        qualifier: Qualifier | None = None,
    ) -> None:
        return_type_result = _function_get_unwrapped_return_type(obj)

        if return_type_result is None:
            raise FactoryReturnTypeIsEmptyError

        return_type, factory_type = return_type_result

        if self.is_type_with_qualifier_known(return_type, qualifier):
            raise DuplicateServiceRegistrationError(return_type, qualifier=qualifier)

        if hasattr(return_type, "__base__") and return_type.__base__ and self.is_interface_known(return_type.__base__):
            if qualifier in self.interfaces[return_type.__base__]:
                raise DuplicateQualifierForInterfaceError(return_type, qualifier)

            self.interfaces[return_type.__base__][qualifier] = return_type

        self.target_init_context(obj, lifetime=lifetime)
        self.factories[return_type, qualifier] = ServiceFactory(
            factory=obj,
            factory_type=factory_type,
        )
        self.impls[return_type].add(qualifier)
        self.context.init_target(return_type, lifetime)

    def register_abstract(self, klass: type) -> None:
        self.interfaces[klass] = defaultdict()

    def target_init_context(
        self,
        target: InjectionTarget,
        lifetime: ServiceLifetime | None = None,
    ) -> None:
        """Init and collect all the necessary dependencies to initialize the specified target."""
        if not self.context.init_target(target, lifetime):
            return

        for name, parameter in inspect.signature(target).parameters.items():
            annotated_param = param_get_annotation(parameter, globalns=_get_globals(target))

            if not annotated_param:
                continue

            # Add to the context only if it's something we can inject
            # or if it is a class that's not one of the builtins: int str dict etc.
            # This is the case for services which are only typed and do not require an annotation.
            if annotated_param.annotation or is_type_injectable(annotated_param.klass):
                self.context.add_dependency(target, name, annotated_param)

    def is_impl_known(self, klass: type) -> bool:
        """Determine if klass is known by the registry."""
        return klass in self.impls

    def is_impl_with_qualifier_known(self, klass: type, qualifier_value: Qualifier | None) -> bool:
        """Determine if klass represending a concrete implementation + qualifier is known by the registry."""
        return klass in self.impls and qualifier_value in self.impls[klass]

    def is_type_with_qualifier_known(self, klass: type, qualifier: Qualifier | None) -> bool:
        """Determine if klass+qualifier is known. Klass can be a concrete class or one registered as abstract."""
        is_known_impl = self.is_impl_with_qualifier_known(klass, qualifier)
        is_known_intf = self.__is_interface_with_qualifier_known(klass, qualifier)

        return is_known_impl or is_known_intf

    def __is_interface_with_qualifier_known(
        self,
        klass: type,
        qualifier: Qualifier | None,
    ) -> bool:
        return klass in self.interfaces and qualifier in self.interfaces[klass]

    def is_interface_known(self, klass: type) -> bool:
        return klass in self.interfaces

    def interface_resolve_impl(self, klass: type[T], qualifier: Qualifier | None) -> type[T]:
        """Given an interface and qualifier return the concrete implementation."""
        impls = self.interfaces.get(klass, {})

        if qualifier in impls:
            return impls[qualifier]

        raise UnknownQualifiedServiceRequestedError(klass, qualifier, set(impls.keys()))<|MERGE_RESOLUTION|>--- conflicted
+++ resolved
@@ -77,37 +77,7 @@
 
         self.context = InitializationContext()
 
-<<<<<<< HEAD
     def register(
-=======
-    def register_service(
-        self,
-        klass: type,
-        qualifier: Qualifier | None,
-        lifetime: ServiceLifetime,
-    ) -> None:
-        if self.is_type_with_qualifier_known(klass, qualifier):
-            raise DuplicateServiceRegistrationError(klass, qualifier)
-
-        def discover_interfaces(bases: tuple[type, ...]) -> None:
-            for base in bases:
-                if base and self.is_interface_known(base):
-                    if qualifier in self.known_interfaces[base]:
-                        raise DuplicateQualifierForInterfaceError(klass, qualifier)
-
-                    self.known_interfaces[base][qualifier] = klass
-                discover_interfaces(base.__bases__)
-
-        discover_interfaces(klass.__bases__)
-
-        self.known_impls[klass].add(qualifier)
-        self.target_init_context(klass, lifetime)
-
-    def register_abstract(self, klass: type) -> None:
-        self.known_interfaces[klass] = defaultdict()
-
-    def register_factory(
->>>>>>> 400f20e4
         self,
         obj: Callable[..., Any],
         lifetime: ServiceLifetime = ServiceLifetime.SINGLETON,
@@ -118,24 +88,30 @@
         if return_type_result is None:
             raise FactoryReturnTypeIsEmptyError
 
-        return_type, factory_type = return_type_result
+        klass, factory_type = return_type_result
 
-        if self.is_type_with_qualifier_known(return_type, qualifier):
-            raise DuplicateServiceRegistrationError(return_type, qualifier=qualifier)
+        if self.is_type_with_qualifier_known(klass, qualifier):
+            raise DuplicateServiceRegistrationError(klass, qualifier=qualifier)
 
-        if hasattr(return_type, "__base__") and return_type.__base__ and self.is_interface_known(return_type.__base__):
-            if qualifier in self.interfaces[return_type.__base__]:
-                raise DuplicateQualifierForInterfaceError(return_type, qualifier)
+        def discover_interfaces(bases: tuple[type, ...]) -> None:
+            for base in bases:
+                if base and self.is_interface_known(base):
+                    if qualifier in self.interfaces[base]:
+                        raise DuplicateQualifierForInterfaceError(klass, qualifier)
 
-            self.interfaces[return_type.__base__][qualifier] = return_type
+                    self.interfaces[base][qualifier] = klass
+                discover_interfaces(base.__bases__)
+
+        if hasattr(klass, "__bases__"):
+            discover_interfaces(klass.__bases__)
 
         self.target_init_context(obj, lifetime=lifetime)
-        self.factories[return_type, qualifier] = ServiceFactory(
+        self.factories[klass, qualifier] = ServiceFactory(
             factory=obj,
             factory_type=factory_type,
         )
-        self.impls[return_type].add(qualifier)
-        self.context.init_target(return_type, lifetime)
+        self.impls[klass].add(qualifier)
+        self.context.init_target(klass, lifetime)
 
     def register_abstract(self, klass: type) -> None:
         self.interfaces[klass] = defaultdict()
