--- conflicted
+++ resolved
@@ -23,16 +23,10 @@
             return 42
 
         @self.app.get("/")
-<<<<<<< HEAD
-        async def target(random_service: Annotated[RandomService, Wire()]):
-            return {"number": random_service.get_random()}
-=======
-        @self.container.autowire
         async def target(
             random_service: Annotated[RandomService, Wire()], lucky_number: Annotated[int, Depends(get_lucky_number)]
         ):
             return {"number": random_service.get_random(), "lucky_number": lucky_number}
->>>>>>> 381f94ec
 
         wireup_init_fastapi_integration(self.app, dependency_container=self.container, service_modules=[])
         response = self.client.get("/")
@@ -45,7 +39,6 @@
             return {"msg": "Hello World"}
 
         wireup_init_fastapi_integration(self.app, dependency_container=self.container, service_modules=[])
-
         with self.assertRaises(UnknownServiceRequestedError) as e:
             self.client.get("/")
 
