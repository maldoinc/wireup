--- conflicted
+++ resolved
@@ -155,11 +155,7 @@
         client.get("/hello", params={"name": "World"})
 
 
-<<<<<<< HEAD
-async def test_executes_fastapi_lifespan() -> None:
-=======
 async def test_executes_closes_container_lifespan() -> None:
->>>>>>> f26929f7
     cleanup_done = False
 
     class Thing: ...
