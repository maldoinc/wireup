--- conflicted
+++ resolved
@@ -83,11 +83,8 @@
     "D213",   # Disable "Summary must go into next line"
     "D107",   # Disable required docs for __init. Can be redundant if class also has them.
     "A003",   # Disable "shadows builtin". OverrideManager.set was flagged by this
-<<<<<<< HEAD
     "N802",   # Disable due to various functions used in Annotated[].
-=======
     "FA100",  # Don't recomment __future__ annotations.
->>>>>>> fb3fdaf7
     # Disable as they may cause conflicts with ruff formatter
     "COM812",
     "ISC001",
